*.pyc
/__pycache__/
/venv/
/.idea/
.gitlab-ci.yml
.gitkeep
.env
.vscode/
.eggs/

tests/logs
tests/data
dist/
build/
*.egg-info
<<<<<<< HEAD
.venv/
.mypy_cache/
=======
pythonenv*/
>>>>>>> 3c628f39
<|MERGE_RESOLUTION|>--- conflicted
+++ resolved
@@ -13,9 +13,6 @@
 dist/
 build/
 *.egg-info
-<<<<<<< HEAD
 .venv/
 .mypy_cache/
-=======
-pythonenv*/
->>>>>>> 3c628f39
+pythonenv*/