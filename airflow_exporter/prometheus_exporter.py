--- conflicted
+++ resolved
@@ -123,7 +123,7 @@
     res = []
 
     for i in sql_res:
-        if driver == 'mysqldb' or driver == 'pysqlite':
+        if driver in ('mysqldb', 'mysqlconnector', 'pysqlite'):
             dag_duration = i.duration
         else:
             dag_duration = i.duration.seconds
@@ -208,13 +208,6 @@
                 },
                 dag_duration.duration
             )
-<<<<<<< HEAD
-            if driver in ('mysqldb', 'mysqlconnector') or driver == 'pysqlite':
-                dag_duration.add_metric([dag.dag_id] + v, dag.duration)
-            else:
-                dag_duration.add_metric([dag.dag_id] + v, dag.duration.seconds)
-            yield dag_duration
-=======
 
         yield dag_duration_metric
 
@@ -244,7 +237,6 @@
                 )
 
         yield task_status_metric
->>>>>>> a878afa4
 
 
 REGISTRY.register(MetricsCollector())
