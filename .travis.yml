dist: xenial
language: minimal
sudo: false

services:
  - docker

matrix:
  include:
    - name: Airflow 1.10.4
      env:
        - AIRFLOW_VERSION=1.10.4
    - name: Airflow 1.10.4 with RBAC
      env:
        - AIRFLOW_VERSION=1.10.4
        - AIRFLOW__WEBSERVER__RBAC=true

script:
<<<<<<< HEAD
  - docker-compose -f docker-compose.yml build --build-arg "AIRFLOW_VERSION=${AIRFLOW_VERSION}"
=======
  - docker-compose down -v
  - docker-compose up -d postgresql
  - docker-compose run airflow /entrypoint.sh airflow initdb
  - docker-compose run airflow /entrypoint.sh airflow unpause dummy_dag
  - docker-compose run airflow /entrypoint.sh airflow trigger_dag dummy_dag
>>>>>>> e3b315a2
  # Start the tests container (sut) and attach airflow stdout as well
  - docker-compose -f docker-compose.yml -f docker-compose.test.yml up --abort-on-container-exit --exit-code-from=sut sut airflow

# deploy:
#   provider: pypi
#   user: epoch8
#   password: # TODO: Add epoch8's PyPI password. See https://docs.travis-ci.com/user/deployment/pypi
#   distributions: sdist bdist_wheel
#   on:
#     tags: true<|MERGE_RESOLUTION|>--- conflicted
+++ resolved
@@ -16,15 +16,11 @@
         - AIRFLOW__WEBSERVER__RBAC=true
 
 script:
-<<<<<<< HEAD
-  - docker-compose -f docker-compose.yml build --build-arg "AIRFLOW_VERSION=${AIRFLOW_VERSION}"
-=======
   - docker-compose down -v
   - docker-compose up -d postgresql
   - docker-compose run airflow /entrypoint.sh airflow initdb
   - docker-compose run airflow /entrypoint.sh airflow unpause dummy_dag
   - docker-compose run airflow /entrypoint.sh airflow trigger_dag dummy_dag
->>>>>>> e3b315a2
   # Start the tests container (sut) and attach airflow stdout as well
   - docker-compose -f docker-compose.yml -f docker-compose.test.yml up --abort-on-container-exit --exit-code-from=sut sut airflow
 
